--- conflicted
+++ resolved
@@ -5,11 +5,6 @@
 #include <numeric>
 #include <stdio.h>
 #include <vector>
-<<<<<<< HEAD
-#include <numeric>
-=======
-
->>>>>>> a9e41775
 // Here you can set the device ID that was assigned to you
 #define MYDEVICE 0
 #define OUTPUT_JETS false
@@ -287,14 +282,9 @@
 
   printf("Device Name: %s\n", prop.name);
 
-<<<<<<< HEAD
-  int NUM_PARTICLES = 0;
-  int NUM_EVENTS = 1;
-=======
   int num_particels = 0;
   // Increase the number to process more events
   int num_events = 1;
->>>>>>> a9e41775
 
   // Loop events
   for (int event = 0; event < num_events; event++) {
@@ -357,43 +347,6 @@
     int num_blocks = (num_particels + num_threads) / (num_threads + 1);
 
     double *d_out = 0;
-<<<<<<< HEAD
-    cudaMalloc((void **)&d_out, num_blocks * sizeof(double));
-
-    vector<double> acc;
-    float milliseconds;
-    for (int s = 0; s < 1000; s++) {
-      cudaEventRecord(start);
-
-      set_jets<<<num_blocks, num_threads>>>(d_jets);
-
-      num_threads = (NUM_PARTICLES * (NUM_PARTICLES + 1) / 2);
-      num_blocks = (num_threads / 1024) + 1;
-      set_distances<<<num_blocks, 1024>>>(d_jets, d_distances, d_indices,
-                                          d_indices_ii, d_indices_jj,
-                                          NUM_PARTICLES);
-
-      for (int n = NUM_PARTICLES; n > 0; n--) {
-        num_threads = (n * (n + 1) / 2);
-        num_blocks = (num_threads / 1024) + 1;
-
-        reduction_min_first<<<num_blocks, 1024,
-                              1024 * sizeof(double) + 1024 * sizeof(int)>>>(
-            d_jets, d_distances, d_out, d_indices, d_indices_ii, d_indices_jj,
-            num_threads, n);
-
-        reduction_min_second<<<1, num_blocks, num_blocks * sizeof(double) +
-                                                  num_blocks * sizeof(int)>>>(
-            d_jets, d_out, d_out, d_indices, d_indices_ii, d_indices_jj,
-            num_blocks, n);
-
-        recalculate_distances<<<(NUM_PARTICLES / 1024) + 1, 1024>>>(
-            d_jets, d_distances, d_indices, d_indices_ii, d_indices_jj, n - 1);
-      }
-
-      cudaEventRecord(stop);
-      cudaEventSynchronize(stop);
-=======
     cudaMalloc((void **)&d_out, num_threads * sizeof(double));
 #pragma endregoin
 
@@ -440,22 +393,13 @@
       cudaEventRecord(stop);
       cudaEventSynchronize(stop);
 
->>>>>>> a9e41775
       cudaEventElapsedTime(&milliseconds, start, stop);
       printf("run %d\t%.3fms\n", s, milliseconds);
       acc.push_back(milliseconds);
     }
-<<<<<<< HEAD
-    cudaMemcpy(h_jets, d_jets, NUM_PARTICLES * sizeof(PseudoJet),
-               cudaMemcpyDeviceToHost);
-
-    // // Check for any CUDA errors
-    // checkCUDAError("kernal launch");
-=======
 
     double sum = std::accumulate(acc.begin(), acc.end(), 0.0);
     double mean = sum / acc.size();
->>>>>>> a9e41775
 
     double sq_sum =
         std::inner_product(acc.begin(), acc.end(), acc.begin(), 0.0);
@@ -465,28 +409,11 @@
     printf("std %.3fms\n", stdev);
 #endif
 
-<<<<<<< HEAD
-    // // Check for any CUDA errors
-    // checkCUDAError("cudaMemcpy calls");
-    //
-    // cudaEventSynchronize(stop);
-
-    double sum = std::accumulate(acc.begin(), acc.end(), 0.0);
-    double mean = sum / acc.size();
-
-    double sq_sum =
-        std::inner_product(acc.begin(), acc.end(), acc.begin(), 0.0);
-    double stdev = std::sqrt(sq_sum / acc.size() - mean * mean);
-    printf("n =  %d\n", NUM_PARTICLES);
-    printf("mean %.3fms\n", mean);
-    printf("std %.3fms\n", stdev);
-=======
     checkCUDAError("kernal launch");
 
 #if OUTPUT_JETS
     cudaMemcpy(h_jets, d_jets, num_particels * sizeof(PseudoJet),
                cudaMemcpyDeviceToHost);
->>>>>>> a9e41775
 
     for (int i = 0; i < num_particels; i++)
       if (h_jets[i].diB >= dcut && h_jets[i].isJet)
