--- conflicted
+++ resolved
@@ -8,13 +8,8 @@
 #include <vector>
 // Here you can set the device ID that was assigned to you
 #define MYDEVICE 0
-<<<<<<< HEAD
-#define OUTPUT_JETS true 
-#define BENCH false
-=======
 #define OUTPUT_JETS false 
 #define BENCH !OUTPUT_JETS
->>>>>>> 8d1d5f0c
 
 // Simple utility function to check for CUDA runtime errors
 void checkCUDAError(const char *msg);
@@ -273,33 +268,11 @@
     cudaMemcpy(d_jets, h_jets, num_particles * sizeof(PseudoJet),
                cudaMemcpyHostToDevice);
 
-<<<<<<< HEAD
-    double *d_distances = 0;
-    cudaMalloc((void **)&d_distances,
-               (num_particels * (num_particels + 1) / 2) * sizeof(double));
-
-    int *d_indices = 0;
-    cudaMalloc((void **)&d_indices,
-               (num_particels * (num_particels + 1) / 2) * sizeof(int));
-    int *d_indices_ii = 0;
-    cudaMalloc((void **)&d_indices_ii,
-               (num_particels * (num_particels + 1) / 2) * sizeof(int));
-    int *d_indices_jj = 0;
-    cudaMalloc((void **)&d_indices_jj,
-               (num_particels * (num_particels + 1) / 2) * sizeof(int));
-
-    int num_threads = num_particels;
-    int num_blocks = (num_particels + num_threads) / (num_threads + 1);
-
-    double *d_out = 0;
-    cudaMalloc((void **)&d_out, num_threads * sizeof(double));
-=======
     int num_threads = num_particles;
     int num_blocks = (num_particles + num_threads) / (num_threads + 1);
 
     Dist *d_out = 0;
     cudaMalloc((void **)&d_out, num_threads * sizeof(Dist));
->>>>>>> 8d1d5f0c
 #pragma endregoin
 
 // Benchmarking
